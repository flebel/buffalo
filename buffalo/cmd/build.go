package cmd

import (
	"archive/zip"
	"bytes"
	"context"
	"errors"
	"fmt"
	"io"
	"io/ioutil"
	"os"
	"os/exec"
	"path/filepath"
	"regexp"
	"runtime"
	"strings"
	"time"

	"github.com/gobuffalo/buffalo/generators/assets/webpack"
	pack "github.com/gobuffalo/packr/builder"
	"github.com/gobuffalo/plush"
	"github.com/pkg/errors"
	"github.com/spf13/cobra"
)

var outputBinName string
var zipBin bool
var extractAssets bool
var hasDB bool
<<<<<<< HEAD
var ldflags string
=======
var buildTags string
>>>>>>> 00e3d35b

type builder struct {
	cleanup      []string
	originalMain []byte
	originalApp  []byte
	workDir      string
	buildTags    []string
}

func (b *builder) clean(name ...string) string {
	path := filepath.Join(name...)
	b.cleanup = append(b.cleanup, path)
	return path
}

func (b *builder) exec(name string, args ...string) error {
	cmd := exec.Command(name, args...)
	fmt.Printf("--> running %s\n", strings.Join(cmd.Args, " "))
	cmd.Stdin = os.Stdin
	cmd.Stderr = os.Stderr
	cmd.Stdout = os.Stdout
	return cmd.Run()
}

func (b *builder) execQuiet(name string, args ...string) error {
	cmd := exec.Command(name, args...)
	return cmd.Run()
}

func (b *builder) buildWebpack() error {
	_, err := os.Stat("webpack.config.js")
	if err == nil {
		// build webpack
		return b.exec(webpack.BinPath, "-p")
	}
	return nil
}

func (b *builder) buildAPack() error {
	err := os.MkdirAll(b.clean("a"), 0766)
	if err != nil {
		return err
	}
	err = b.buildAInit()
	if err != nil {
		return err
	}
	err = b.buildDatabase()
	if err != nil {
		return err
	}
	return nil
}

func (b *builder) buildAInit() error {
	a, err := os.Create(b.clean("a", "a.go"))
	if err != nil {
		return err
	}
	a.WriteString(aGo)
	return nil
}

func (b *builder) buildDatabase() error {
	bb := &bytes.Buffer{}
	dgo, err := os.Create(b.clean("a", "database.go"))
	if err != nil {
		return err
	}
	if hasDB {
		// copy the database.yml file to the migrations folder so it's available through packr
		os.MkdirAll("./migrations", 0755)
		d, err := os.Open("database.yml")
		if err != nil {
			return err
		}
		_, err = io.Copy(bb, d)
		if err != nil {
			return err
		}
		if !bytes.Contains(bb.Bytes(), []byte("sqlite")) {
			b.buildTags = append(b.buildTags, "nosqlite")
		}
	}
	dgo.WriteString("package a\n")
	dgo.WriteString(fmt.Sprintf("var DB_CONFIG = `%s`", bb.String()))
	return nil
}

func (b *builder) buildPackrEmbedded() error {
	defer os.Chdir(b.workDir)
	p := pack.New(context.Background(), b.workDir)
	return p.Run()
}

func (b *builder) disableAssetsHandling() error {
	defer os.Chdir(b.workDir)
	fmt.Printf("--> disable self assets handling\n")

	newApp := strings.Replace(string(b.originalApp), "app.ServeFiles(\"/assets\", assetsPath())", "//app.ServeFiles(\"/assets\", assetsPath())", 1)

	appgo, err := os.Create("actions/app.go")
	if err != nil {
		return err
	}
	_, err = appgo.WriteString(newApp)
	if err != nil {
		return err
	}

	return nil
}

func (b *builder) buildAssetsArchive() error {
	defer os.Chdir(b.workDir)
	fmt.Printf("--> build assets archive\n")

	outputDir := filepath.Dir(outputBinName)
	assetsName := filepath.Base(outputBinName)
	target := outputDir + "/" + assetsName + "-assets.zip"
	source := filepath.Join(b.workDir, "public", "assets")

	zipfile, err := os.Create(target)
	if err != nil {
		return err
	}
	defer zipfile.Close()

	archive := zip.NewWriter(zipfile)
	defer archive.Close()

	info, err := os.Stat(source)
	if err != nil {
		return err
	}

	var baseDir string
	if info.IsDir() {
		baseDir = filepath.Base(source)
	}

	filepath.Walk(source, func(path string, info os.FileInfo, err error) error {
		if err != nil {
			return err
		}

		header, err := zip.FileInfoHeader(info)
		if err != nil {
			return err
		}

		if baseDir != "" {
			header.Name = filepath.Join(baseDir, strings.TrimPrefix(path, source))
		}

		if info.IsDir() {
			header.Name += "/"
		} else {
			header.Method = zip.Deflate
		}

		writer, err := archive.CreateHeader(header)
		if err != nil {
			return err
		}

		if info.IsDir() {
			return nil
		}

		file, err := os.Open(path)
		if err != nil {
			return err
		}
		defer file.Close()
		_, err = io.Copy(writer, file)
		return err
	})

	return err
}

func (b *builder) buildMain() error {
	newMain := strings.Replace(string(b.originalMain), "func main()", "func originalMain()", 1)
	maingo, err := os.Create("main.go")
	if err != nil {
		return err
	}
	_, err = maingo.WriteString(newMain)
	if err != nil {
		return err
	}

	ctx := plush.NewContext()
	ctx.Set("root", rootPath)
	ctx.Set("hasDB", hasDB)
	if hasDB {
		ctx.Set("modelsPack", packagePath(rootPath)+"/models")
	}
	_, err = os.Stat(filepath.Join(rootPath, "grifts"))
	if err == nil {
		ctx.Set("griftsPack", packagePath(rootPath)+"/grifts")
	}
	ctx.Set("aPack", packagePath(rootPath)+"/a")
	ctx.Set("name", filepath.Base(rootPath))
	s, err := plush.Render(buildMainTmpl, ctx)
	if err != nil {
		return err
	}
	f, err := os.Create(b.clean("buffalo_build_main.go"))
	if err != nil {
		return err
	}
	f.WriteString(s)

	return nil
}

func (b *builder) cleanupBuild() {
	fmt.Println("--> cleaning up build")
	for _, b := range b.cleanup {
		fmt.Printf("----> cleaning up %s\n", b)
		os.RemoveAll(b)
	}

	pack.Clean(b.workDir)

	maingo, _ := os.Create("main.go")
	maingo.Write(b.originalMain)

	appgo, _ := os.Create("actions/app.go")
	appgo.Write(b.originalApp)
}

func (b *builder) cleanupTarget() {
	fmt.Println("--> cleaning up target dir")

	// Create output directory if not exists
	outputDir := filepath.Dir(outputBinName)

	if _, err := os.Stat(outputDir); os.IsNotExist(err) {
		os.MkdirAll(outputDir, 0776)
		fmt.Printf("----> creating target dir %s\n", outputDir)
	}

	files, _ := ioutil.ReadDir(outputDir)
	for _, f := range files {
		fmt.Printf("----> cleaning up %s\n", f.Name())
		os.RemoveAll(outputDir + f.Name())
	}
}

func (b *builder) run() error {
	_, err := os.Stat("database.yml")
	if err == nil {
		hasDB = true
	}

	err = b.buildMain()
	if err != nil {
		return err
	}

	err = b.buildWebpack()
	if err != nil {
		return err
	}

	err = b.buildAPack()
	if err != nil {
		return err
	}

	err = b.buildMain()
	if err != nil {
		return err
	}

	if extractAssets {
		err = b.buildAssetsArchive()
		if err != nil {
			return err
		}
		err = b.disableAssetsHandling()
		if err != nil {
			return err
		}
		return b.buildBin()
	}

	err = b.buildPackrEmbedded()
	if err != nil {
		return err
	}
	return b.buildBin()
}

func (b *builder) buildBin() error {
	buildArgs := []string{"build", "-v"}
	if len(b.buildTags) > 0 {
		buildArgs = append(buildArgs, "-tags", strings.Join(b.buildTags, " "))
	}
	buildArgs = append(buildArgs, "-o", outputBinName)
	_, err := exec.LookPath("git")
	buildTime := fmt.Sprintf("\"%s\"", time.Now().Format(time.RFC3339))
	version := buildTime
	if err == nil {
		cmd := exec.Command("git", "rev-parse", "--short", "HEAD")
		out := &bytes.Buffer{}
		cmd.Stdout = out
		cmd.Stderr = os.Stderr
		cmd.Stdin = os.Stdin
		err = cmd.Run()
		if err == nil && out.String() != "" {
			version = strings.TrimSpace(out.String())
		}
	}

	flags := []string{
		fmt.Sprintf("-X main.version=%s", version),
		fmt.Sprintf("-X main.buildTime=%s", buildTime),
	}

	// Add any additional ldflags passed in to the build args
	if len(ldflags) > 0 {
		if foundVersion, _ := regexp.MatchString("-X\\s+main.version=", ldflags); foundVersion {
			return errors.New("The ldflag option '-X main.version=' is reserved for gobuffalo use")
		}
		if foundBuildTime, _ := regexp.MatchString("-X\\s+main.buildTime=", ldflags); foundBuildTime {
			return errors.New("The ldflag option '-X main.buildTime=' is reserved for gobuffalo use")
		}
		flags = append(flags, ldflags)
	}

	buildArgs = append(buildArgs, "-ldflags", strings.Join(flags, " "))

	return b.exec("go", buildArgs...)
}

// buildCmd represents the build command
var buildCmd = &cobra.Command{
	Use:     "build",
	Aliases: []string{"b", "bill"},
	Short:   "Builds a Buffalo binary, including bundling of assets (packr & webpack)",
	RunE: func(cc *cobra.Command, args []string) error {
		originalMain := &bytes.Buffer{}
		maingo, err := os.Open("main.go")
		_, err = originalMain.ReadFrom(maingo)
		if err != nil {
			return errors.WithStack(err)
		}
		maingo.Close()

		originalApp := &bytes.Buffer{}
		appgo, err := os.Open("actions/app.go")
		_, err = originalApp.ReadFrom(appgo)
		if err != nil {
			return errors.WithStack(err)
		}
		appgo.Close()

		pwd, _ := os.Getwd()
		b := builder{
			cleanup:      []string{},
			originalMain: originalMain.Bytes(),
			originalApp:  originalApp.Bytes(),
			workDir:      pwd,
			buildTags:    []string{},
		}
		if buildTags != "" {
			b.buildTags = append(b.buildTags, buildTags)
		}
		defer b.cleanupBuild()

		b.cleanupTarget()
		return b.run()
	},
}

func init() {
	RootCmd.AddCommand(buildCmd)
	pwd, _ := os.Getwd()
	output := filepath.Join("bin", filepath.Base(pwd))

	if runtime.GOOS == "windows" {
		output += ".exe"
	}

	buildCmd.Flags().StringVarP(&outputBinName, "output", "o", output, "set the name of the binary")
	buildCmd.Flags().StringVarP(&buildTags, "tags", "t", "", "compile with specific build tags")
	buildCmd.Flags().BoolVarP(&zipBin, "zip", "z", false, "zips the assets to the binary, this requires zip installed")
	buildCmd.Flags().BoolVarP(&extractAssets, "extract-assets", "e", false, "extract the assets and put them in a distinct archive")
	buildCmd.Flags().StringVarP(&ldflags, "ldflags", "", "", "set any ldflags to be passed to the go build")
}

var buildMainTmpl = `package main

import (
	"fmt"
	"log"
	"os"

	"github.com/markbates/grift/grift"
	"github.com/gobuffalo/packr"
	_ "<%= aPack %>"
	<%= if (modelsPack) { %>
	"io"
	"io/ioutil"
	"path/filepath"
	"<%= modelsPack %>"
	<% } %>
	<%= if (griftsPack) { %>
	_ "<%= griftsPack %>"
	<% } %>
)

var version = "unknown"
var buildTime = "unknown"
var migrationBox packr.Box

func main() {
	args := os.Args
	if len(args) == 1 {
		originalMain()
	}
	c := args[1]
	switch c {
	<%= if (modelsPack) { %>
	case "migrate":
		migrate()
	<% } %>
	case "start", "run", "serve":
		printVersion()
		originalMain()
	case "version":
		printVersion()
	case "task", "t", "tasks":
		err := grift.Run(args[2], grift.NewContext(args[2]))
		if err != nil {
			log.Fatal(err)
		}
	default:
		log.Fatalf("Could not find a command named: %s", c)
	}
}

func printVersion() {
	fmt.Printf("<%= name %> version %s (%s)\n\n", version, buildTime)
}

<%= if (modelsPack) { %>
func migrate() {
	var err error
	migrationBox = packr.NewBox("./migrations")
	fmt.Println("--> Running migrations")
	path, err := unpackMigrations()
	if err != nil {
		log.Fatalf("Failed to unpack migrations: %s", err)
	}
	defer os.RemoveAll(path)

	models.DB.MigrateUp(path)
}

func unpackMigrations() (string, error) {
	dir, err := ioutil.TempDir("", "<%= name %>-migrations")
	if err != nil {
		log.Fatalf("Unable to create temp directory: %s", err)
	}

	migrationBox.Walk(func(path string, f packr.File) error {
		file, err := os.Create(filepath.Join(dir, path))
		if err != nil {
			log.Fatalf("Failed to write migration to disk: %s", err)
		}
		_, err = io.Copy(file, f)
		if err != nil {
			log.Fatalf("Failed to write migration to disk: %s", err)
		}
		return nil
	})

	return dir, nil
}
<% } %>
`

var aGo = `package a

import (
	"log"
	"os"
)

func init() {
	dropDatabaseYml()
}

func dropDatabaseYml() {
	if DB_CONFIG != "" {
		_, err := os.Stat("database.yml")
		if err == nil {
			// yaml already exists, don't do anything
			return
		}
		f, err := os.Create("database.yml")
		if err != nil {
			log.Fatal(err)
		}
		_, err = f.WriteString(DB_CONFIG)
		if err != nil {
			log.Fatal(err)
		}
	}
}`<|MERGE_RESOLUTION|>--- conflicted
+++ resolved
@@ -27,11 +27,8 @@
 var zipBin bool
 var extractAssets bool
 var hasDB bool
-<<<<<<< HEAD
 var ldflags string
-=======
 var buildTags string
->>>>>>> 00e3d35b
 
 type builder struct {
 	cleanup      []string
