--- conflicted
+++ resolved
@@ -2,12 +2,6 @@
 
 import (
 	"errors"
-<<<<<<< HEAD
-	"fmt"
-	"os/exec"
-	"path/filepath"
-=======
->>>>>>> a42d5853
 
 	"github.com/gobuffalo/buffalo/generators/resource"
 	"github.com/gobuffalo/makr"
@@ -36,74 +30,11 @@
 			"actions":      []string{"List", "Show", "New", "Create", "Edit", "Update", "Destroy"},
 			"args":         args,
 		}
-<<<<<<< HEAD
 
-		return NewResourceGenerator(data).Run(".", data)
-	},
-}
-
-// NewResourceGenerator generates a new actions/resource file and a stub test.
-func NewResourceGenerator(data gentronics.Data) *gentronics.Generator {
-	g := gentronics.New()
-	g.Add(gentronics.NewFile(filepath.Join("actions", fmt.Sprintf("%s.go", data["downFirstCap"])), rAction))
-	g.Add(gentronics.NewFile(filepath.Join("actions", fmt.Sprintf("%s_test.go", data["under"])), rResourceTest))
-	g.Add(&gentronics.Func{
-		Should: func(data gentronics.Data) bool { return true },
-		Runner: func(root string, data gentronics.Data) error {
-			return addInsideAppBlock(fmt.Sprintf("var %sResource buffalo.Resource", data["downFirstCap"]),
-				fmt.Sprintf("%sResource = %sResource{&buffalo.BaseResource{}}", data["downFirstCap"], data["camel"]),
-				fmt.Sprintf("app.Resource(\"/%s\", %sResource)", data["under"], data["downFirstCap"]),
-			)
-		},
-	})
-
-	modelName := inflect.Underscore(data["singular"].(string))
-	args := data["args"].([]string)
-	args = append(args[:0], args[0+1:]...)
-	args = append([]string{"db", "g", "model", modelName}, args...)
-	g.Add(gentronics.NewCommand(exec.Command("buffalo", args...)))
-
-	g.Add(Fmt)
-	return g
-}
-
-var rAction = `package actions
-
-import "github.com/gobuffalo/buffalo"
-
-type {{camel}}Resource struct{
-	buffalo.Resource
-}
-
-{{#each actions}}
-// {{.}} default implementation.
-func (v {{camel}}Resource) {{.}}(c buffalo.Context) error {
-	return c.Render(200, r.String("{{camel}}#{{.}}"))
-}
-
-{{/each}}
-`
-
-var rResourceTest = `package actions_test
-
-import (
-	"testing"
-
-	"github.com/stretchr/testify/require"
-)
-{{#each actions}}
-func Test_{{camel}}Resource_{{camelize .}}(t *testing.T) {
-	r := require.New(t)
-	r.Fail("Not Implemented!")
-}
-{{/each}}
-`
-=======
 		g, err := resource.New(data)
 		if err != nil {
 			return err
 		}
 		return g.Run(".", data)
 	},
-}
->>>>>>> a42d5853
+}