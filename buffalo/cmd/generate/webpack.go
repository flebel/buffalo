--- conflicted
+++ resolved
@@ -27,228 +27,4 @@
 
 func init() {
 	WebpackCmd.Flags().BoolVar(&withYarn, "with-yarn", false, "allows the use of yarn instead of npm as dependency manager")
-<<<<<<< HEAD
-}
-=======
-}
-
-var nWebpack = `var webpack = require("webpack");
-var CopyWebpackPlugin = require('copy-webpack-plugin');
-var ExtractTextPlugin = require("extract-text-webpack-plugin");
-
-module.exports = {
-  entry: [
-    "./assets/js/application.js",
-    "./assets/css/application.scss",
-    "./node_modules/jquery-ujs/src/rails.js"
-  ],
-  output: {
-    filename: "application.js",
-    path: __dirname + "/public/assets"
-  },
-  plugins: [
-    new webpack.ProvidePlugin({
-      $: "jquery",
-      jQuery: "jquery"
-    }),
-    new ExtractTextPlugin("application.css"),
-    new CopyWebpackPlugin([{
-      from: "./assets",
-      to: ""
-    }], {
-      ignore: [
-        "css/*",
-        "js/*",
-      ]
-    })
-  ],
-  module: {
-    rules: [{
-      test: /\.jsx?$/,
-      loader: "babel-loader",
-      exclude: /node_modules/
-    }, {
-      test: /\.scss$/,
-      use: ExtractTextPlugin.extract({
-        fallback: "style-loader",
-        use:
-        [{
-          loader: "css-loader",
-          options: { sourceMap: true }
-      	},
-        {
-          loader: "sass-loader",
-          options: { sourceMap: true }
-        }]
-      })
-    }, {
-      test: /\.woff(\?v=\d+\.\d+\.\d+)?$/,
-      use: "url-loader?limit=10000&mimetype=application/font-woff"
-    }, {
-      test: /\.woff2(\?v=\d+\.\d+\.\d+)?$/,
-      use: "url-loader?limit=10000&mimetype=application/font-woff"
-    }, {
-      test: /\.ttf(\?v=\d+\.\d+\.\d+)?$/,
-      use: "url-loader?limit=10000&mimetype=application/octet-stream"
-    }, {
-      test: /\.eot(\?v=\d+\.\d+\.\d+)?$/,
-      use: "file-loader"
-    }, {
-      test: /\.svg(\?v=\d+\.\d+\.\d+)?$/,
-      use: "url-loader?limit=10000&mimetype=image/svg+xml"
-    }, {
-      test: require.resolve('jquery'),
-      use: 'expose-loader?jQuery!expose-loader?$'
-    }]
-  }
-};
-`
-
-const wApplicationJS = `require('expose-loader?$!expose-loader?jQuery!jquery');
-require("bootstrap/dist/js/bootstrap.js");
-
-$(() => {
-
-});`
-const wApplicationCSS = `@import "~bootstrap/dist/css/bootstrap.css";
-@import "~font-awesome/css/font-awesome.css";
-`
-
-const nwApplicationCSS = `* {
-    -webkit-box-sizing: border-box;
-    -moz-box-sizing: border-box;
-    box-sizing: border-box;
-}
-
-body {
-    font-family: "Helvetica Neue", Helvetica, Arial, sans-serif;
-    font-size: 14px;
-    line-height: 1.42857143;
-    color: #333;
-    background-color: #fff;
-    margin: 0;
-}
-
-h1, h2 {
-    margin-top: 20px;
-    margin-bottom: 10px;
-    font-family: inherit;
-    font-weight: 500;
-    line-height: 1.1;
-    color: inherit;
-}
-
-h1 {
-    font-size: 36px;
-}
-
-h2 {
-    font-size: 30px;
-}
-
-hr {
-    margin-top: 20px;
-    margin-bottom: 20px;
-    border: 0;
-    border-top: 1px solid #eee;
-    height: 0;
-    -webkit-box-sizing: content-box;
-    -moz-box-sizing: content-box;
-    box-sizing: content-box;
-}
-
-a {
-    color: #337ab7;
-    text-decoration: none;
-}
-
-a:hover {
-    color: #23527c;
-}
-
-.container {
-    padding-right: 15px;
-    padding-left: 15px;
-    margin-right: auto;
-    margin-left: auto;
-}
-
-@media (min-width: 768px) {
-  .container {
-    width: 750px;
-  }
-}
-@media (min-width: 992px) {
-  .container {
-    width: 970px;
-  }
-}
-@media (min-width: 1200px) {
-  .container {
-    width: 1170px;
-  }
-}
-
-.table {
-    width: 100%;
-    max-width: 100%;
-    margin-bottom: 20px;
-    background-color: transparent;
-    border-spacing: 0;
-    border-collapse: collapse;
-}
-
-.table-striped > tbody {
-    background-color: #f9f9f9;
-}
-
-.table > thead > tr > th, .table > tbody > tr > td {
-    padding: 8px;
-    line-height: 1.42857143;
-    vertical-align: top;
-    border-top: 1px solid #ddd;
-}
-
-.table > thead > tr > th {
-    border-top: 0;
-    vertical-align: bottom;
-    border-bottom: 2px solid #ddd;
-    text-align: left;
-}
-
-code {
-    padding: 2px 4px;
-    font-size: 90%;
-    color: #c7254e;
-    background-color: #f9f2f4;
-    border-radius: 4px;
-    font-family: Menlo, Monaco, Consolas, "Courier New", monospace;
-}
-
-.row {
-    margin-right: -15px;
-    margin-left: -15px;
-}
-
-.col-md-2, .col-md-10 {
-    float: left;
-    position: relative;
-    min-height: 1px;
-    padding-right: 15px;
-    padding-left: 15px;
-}
-
-.col-md-2 {
-    width: 16.66666667%;
-}
-
-.col-md-10 {
-    width: 83.33333333%;
-}
-
-img {
-    vertical-align: middle;
-    border: 0;
-}
-`
->>>>>>> 88db13e6
+}