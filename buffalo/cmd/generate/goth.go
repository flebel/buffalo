--- conflicted
+++ resolved
@@ -34,11 +34,7 @@
 	Short: "Generates a actions/goth.go file configured to the specified providers.",
 	RunE: func(cmd *cobra.Command, args []string) error {
 		if len(args) == 0 {
-<<<<<<< HEAD
-			return errors.New("you must specifiy at least one provider")
-=======
-			return errors.New("You must specify at least one provider!")
->>>>>>> 845e74ff
+			return errors.New("you must specify at least one provider")
 		}
 		return NewGothGenerator().Run(".", gentronics.Data{
 			"providers": args,
