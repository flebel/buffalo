--- conflicted
+++ resolved
@@ -9,15 +9,10 @@
 	"log"
 	"path/filepath"
 	"strings"
-
-<<<<<<< HEAD
 	"github.com/gobuffalo/tags"
-
-=======
 	// this blank import is here because dep doesn't
 	// handle transitive dependencies correctly
 	_ "github.com/russross/blackfriday"
->>>>>>> d48bf20d
 	"github.com/shurcooL/github_flavored_markdown"
 )
 
