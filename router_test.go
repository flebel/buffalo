package buffalo

import (
	"fmt"
	"io/ioutil"
	"net/http"
	"net/http/httptest"
	"path/filepath"
	"testing"

	"github.com/gobuffalo/buffalo/render"
	"github.com/gobuffalo/packr"
	"github.com/gobuffalo/plush"
	"github.com/markbates/willie"
	"github.com/stretchr/testify/require"
)

func testApp() *App {
	a := New(Options{})
	a.Redirect(301, "/foo", "/bar")
	a.GET("/bar", func(c Context) error {
		return c.Render(200, render.String("bar"))
	})

	rt := a.Group("/router/tests")

	h := func(c Context) error {
		return c.Render(200, render.String(c.Request().Method+"|"+c.Value("current_path").(string)))
	}

	rt.GET("/", h)
	rt.POST("/", h)
	rt.PUT("/", h)
	rt.DELETE("/", h)
	rt.OPTIONS("/", h)
	rt.PATCH("/", h)
	return a
}

func Test_Router(t *testing.T) {
	r := require.New(t)

	table := []string{
		"GET",
		"POST",
		"PUT",
		"DELETE",
		"OPTIONS",
		"PATCH",
	}

	ts := httptest.NewServer(testApp())
	defer ts.Close()

	for _, v := range table {
		req, err := http.NewRequest(v, fmt.Sprintf("%s/router/tests", ts.URL), nil)
		r.NoError(err)
		res, err := http.DefaultClient.Do(req)
		r.NoError(err)
		b, _ := ioutil.ReadAll(res.Body)
		r.Equal(fmt.Sprintf("%s|/router/tests", v), string(b))
	}
}

func Test_Router_Group(t *testing.T) {
	r := require.New(t)

	a := testApp()
	g := a.Group("/api/v1")
	g.GET("/users", func(c Context) error {
		return c.Render(201, nil)
	})

	w := willie.New(a)
	res := w.Request("/api/v1/users").Get()
	r.Equal(201, res.Code)
}

func Test_Router_Group_on_Group(t *testing.T) {
	r := require.New(t)

	a := testApp()
	g := a.Group("/api/v1")
	g.GET("/users", func(c Context) error {
		return c.Render(201, nil)
	})
	f := g.Group("/foo")
	f.GET("/bar", func(c Context) error {
		return c.Render(420, nil)
	})

	w := willie.New(a)
	res := w.Request("/api/v1/foo/bar").Get()
	r.Equal(420, res.Code)
}

func Test_Router_Group_Middleware(t *testing.T) {
	r := require.New(t)

	a := testApp()
	a.Use(func(h Handler) Handler { return h })
	r.Len(a.Middleware.stack, 1)

	g := a.Group("/api/v1")
	r.Len(a.Middleware.stack, 1)
	r.Len(g.Middleware.stack, 1)

	g.Use(func(h Handler) Handler { return h })
	r.Len(a.Middleware.stack, 1)
	r.Len(g.Middleware.stack, 2)
}

func Test_Router_Redirect(t *testing.T) {
	r := require.New(t)
	w := willie.New(testApp())
	res := w.Request("/foo").Get()
	r.Equal(301, res.Code)
	r.Equal("/bar", res.Location())
}

func Test_Router_ServeFiles(t *testing.T) {
	r := require.New(t)

	tmpFile, err := ioutil.TempFile("", "assets")
	r.NoError(err)

	af := []byte("hi")
	_, err = tmpFile.Write(af)
	r.NoError(err)

	a := New(Options{})
	a.ServeFiles("/assets", http.Dir(filepath.Dir(tmpFile.Name())))

	w := willie.New(a)
	res := w.Request("/assets/%s", filepath.Base(tmpFile.Name())).Get()

	r.Equal(200, res.Code)
	r.Equal(af, res.Body.Bytes())
}

func Test_App_NamedRoutes(t *testing.T) {

	type CarsResource struct {
		*BaseResource
	}

	r := require.New(t)
	a := Automatic(Options{})

	var carsResource Resource
	carsResource = CarsResource{&BaseResource{}}

	rr := render.New(render.Options{
		HTMLLayout:     "application.html",
		TemplateEngine: plush.BuffaloRenderer,
		TemplatesBox:   packr.NewBox("../templates"),
		Helpers:        map[string]interface{}{},
	})

	sampleHandler := func(c Context) error {
		c.Set("opts", map[string]interface{}{})
		return c.Render(200, rr.String(`
			1. <%= rootPath() %>
			2. <%= usersPath() %>
			3. <%= userPath({user_id: 1}) %>
			4. <%= myPeepsPath() %>
			5. <%= userPath(opts) %>
			6. <%= carPath({car_id: 1}) %>
			7. <%= newCarPath() %>
<<<<<<< HEAD
			8. <%= carEditPath({car_id: 1}) %>
=======
			8. <%= editCarPath({car_id: 1}) %>
>>>>>>> 4a14b1cc
		`))
	}

	a.GET("/", sampleHandler)
	a.GET("/users", sampleHandler)
	a.GET("/users/{user_id}", sampleHandler)
	a.GET("/peeps", sampleHandler).Name("myPeeps")
	a.Resource("/car", carsResource)

	w := willie.New(a)
	res := w.Request("/").Get()

	r.Equal(200, res.Code)
	r.Contains(res.Body.String(), "1. /")
	r.Contains(res.Body.String(), "2. /users")
	r.Contains(res.Body.String(), "3. /users/1")
	r.Contains(res.Body.String(), "4. /peeps")
	r.Contains(res.Body.String(), "5. /users/{user_id}")
	r.Contains(res.Body.String(), "6. /car/1")
	r.Contains(res.Body.String(), "7. /car/new")
	r.Contains(res.Body.String(), "8. /car/1/edit")
}

func Test_Resource(t *testing.T) {
	r := require.New(t)

	type trs struct {
		Method string
		Path   string
		Result string
	}

	tests := []trs{
		{
			Method: "GET",
			Path:   "",
			Result: "list",
		},
		{
			Method: "GET",
			Path:   "/new",
			Result: "new",
		},
		{
			Method: "GET",
			Path:   "/1",
			Result: "show 1",
		},
		{
			Method: "GET",
			Path:   "/1/edit",
			Result: "edit 1",
		},
		{
			Method: "POST",
			Path:   "",
			Result: "create",
		},
		{
			Method: "PUT",
			Path:   "/1",
			Result: "update 1",
		},
		{
			Method: "DELETE",
			Path:   "/1",
			Result: "destroy 1",
		},
	}

	a := Automatic(Options{})
	a.Resource("/users", &userResource{})
	a.Resource("/api/v1/users", &userResource{})

	ts := httptest.NewServer(a)
	defer ts.Close()

	c := http.Client{}
	for _, path := range []string{"/users", "/api/v1/users"} {
		for _, test := range tests {
			u := ts.URL + path + test.Path
			req, err := http.NewRequest(test.Method, u, nil)
			r.NoError(err)
			res, err := c.Do(req)
			r.NoError(err)
			b, err := ioutil.ReadAll(res.Body)
			r.NoError(err)
			r.Equal(test.Result, string(b))
		}
	}

}

type userResource struct{}

func (u *userResource) List(c Context) error {
	return c.Render(200, render.String("list"))
}

func (u *userResource) Show(c Context) error {
	return c.Render(200, render.String(`show <%=params["user_id"] %>`))
}

func (u *userResource) New(c Context) error {
	return c.Render(200, render.String("new"))
}

func (u *userResource) Create(c Context) error {
	return c.Render(200, render.String("create"))
}

func (u *userResource) Edit(c Context) error {
	return c.Render(200, render.String(`edit <%=params["user_id"] %>`))
}

func (u *userResource) Update(c Context) error {
	return c.Render(200, render.String(`update <%=params["user_id"] %>`))
}

func (u *userResource) Destroy(c Context) error {
	return c.Render(200, render.String(`destroy <%=params["user_id"] %>`))
}

func Test_buildRouteName(t *testing.T) {
	r := require.New(t)
	cases := map[string]string{
		"/":                                          "root",
		"/users":                                     "users",
		"/users/new":                                 "newUsers",
		"/users/{user_id}":                           "user",
		"/users/{user_id}/children":                  "userChildren",
		"/users/{user_id}/children/{child_id}":       "userChild",
		"/users/{user_id}/children/new":              "newUserChildren",
		"/users/{user_id}/children/{child_id}/build": "userChildBuild",
	}

	for input, result := range cases {
		fResult := buildRouteName(input)
		r.Equal(result, fResult, input)
	}
}<|MERGE_RESOLUTION|>--- conflicted
+++ resolved
@@ -167,11 +167,7 @@
 			5. <%= userPath(opts) %>
 			6. <%= carPath({car_id: 1}) %>
 			7. <%= newCarPath() %>
-<<<<<<< HEAD
-			8. <%= carEditPath({car_id: 1}) %>
-=======
 			8. <%= editCarPath({car_id: 1}) %>
->>>>>>> 4a14b1cc
 		`))
 	}
 
