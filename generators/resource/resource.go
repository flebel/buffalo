--- conflicted
+++ resolved
@@ -29,17 +29,13 @@
 			)
 		},
 	})
-<<<<<<< HEAD
 
 	if skipModel := data["skipModel"].(bool); skipModel == false {
 		g.Add(modelCommand(data))
 	}
 
-	g.Add(makr.NewCommand(generators.GoFmt()))
+	g.Add(makr.NewCommand(makr.GoFmt()))
 
-=======
-	g.Add(makr.NewCommand(makr.GoFmt()))
->>>>>>> 4ba6a68a
 	return g, nil
 }
 
